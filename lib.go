package librustgo

import (
	"github.com/SigmaGmbH/librustgo/internal/api"
	"github.com/SigmaGmbH/librustgo/types"

	ffi "github.com/SigmaGmbH/librustgo/go_protobuf_gen"
	ethtypes "github.com/ethereum/go-ethereum/core/types"
)

// Logs returned by EVM
type Log = ffi.Log
type Topic = ffi.Topic

// TransactionContext contains information about block timestamp, coinbase address, block gas limit, etc.
type TransactionContext = ffi.TransactionContext

<<<<<<< HEAD
// Transaction data contains data which is necessary to handle the transaction
=======
// TransactionData contains data which is necessary to handle the transaction
>>>>>>> af21d8db
type TransactionData = ffi.TransactionData

// Export protobuf messages for FFI
type QueryGetAccount = ffi.QueryGetAccount
type QueryGetAccountResponse = ffi.QueryGetAccountResponse
type CosmosRequest = ffi.CosmosRequest
type QueryInsertAccount = ffi.QueryInsertAccount
type QueryInsertAccountResponse = ffi.QueryInsertAccountResponse
type QueryContainsKey = ffi.QueryContainsKey
type QueryContainsKeyResponse = ffi.QueryContainsKeyResponse
type QueryGetAccountStorageCell = ffi.QueryGetAccountStorageCell
type QueryGetAccountStorageCellResponse = ffi.QueryGetAccountStorageCellResponse
type QueryGetAccountCode = ffi.QueryGetAccountCode
type QueryGetAccountCodeResponse = ffi.QueryGetAccountCodeResponse
type QueryInsertAccountCode = ffi.QueryInsertAccountCode
type QueryInsertAccountCodeResponse = ffi.QueryInsertAccountCodeResponse
type QueryInsertStorageCell = ffi.QueryInsertStorageCell
type QueryInsertStorageCellResponse = ffi.QueryInsertStorageCellResponse
type QueryRemove = ffi.QueryRemove
type QueryRemoveResponse = ffi.QueryRemoveResponse
type QueryRemoveStorageCell = ffi.QueryRemoveStorageCell
type QueryRemoveStorageCellResponse = ffi.QueryRemoveStorageCellResponse
type QueryBlockHash = ffi.QueryBlockHash
type QueryBlockHashResponse = ffi.QueryBlockHashResponse

// Storage requests
type CosmosRequest_GetAccount = ffi.CosmosRequest_GetAccount
type CosmosRequest_InsertAccount = ffi.CosmosRequest_InsertAccount
type CosmosRequest_ContainsKey = ffi.CosmosRequest_ContainsKey
type CosmosRequest_AccountCode = ffi.CosmosRequest_AccountCode
type CosmosRequest_StorageCell = ffi.CosmosRequest_StorageCell
type CosmosRequest_InsertAccountCode = ffi.CosmosRequest_InsertAccountCode
type CosmosRequest_InsertStorageCell = ffi.CosmosRequest_InsertStorageCell
type CosmosRequest_Remove = ffi.CosmosRequest_Remove
type CosmosRequest_RemoveStorageCell = ffi.CosmosRequest_RemoveStorageCell

// Backend requests
type CosmosRequest_BlockHash = ffi.CosmosRequest_BlockHash

type HandleTransactionResponse = ffi.HandleTransactionResponse

<<<<<<< HEAD
// Call handles incoming call to a smart contract or transfer of value
func Call(
	querier types.DataQuerier,
	from, to, data, value []byte,
	accessList ethtypes.AccessList,
=======
// Call handles incoming transaction data to transfer value or call some contract
func Call(
	querier types.Connector,
	from, to, data, value []byte,
>>>>>>> af21d8db
	gasLimit uint64,
	txContext *TransactionContext,
	commit bool,
) (*ffi.HandleTransactionResponse, error) {
	executionResult, err := api.Call(querier, from, to, data, value, accessList, gasLimit, txContext, commit)
	if err != nil {
		return &ffi.HandleTransactionResponse{}, err
	}

	return executionResult, nil
}

<<<<<<< HEAD
// Create handles incoming request for creation of a new contract
func Create(
	querier types.DataQuerier,
	from, data, value []byte,
	accessList ethtypes.AccessList,
=======
// Create handles incoming transaction data and creates a new smart contract
func Create(
	querier types.Connector,
	from, data, value []byte,
>>>>>>> af21d8db
	gasLimit uint64,
	txContext *TransactionContext,
	commit bool,
) (*ffi.HandleTransactionResponse, error) {
	executionResult, err := api.Create(querier, from, data, value, accessList, gasLimit, txContext, commit)
	if err != nil {
		return &ffi.HandleTransactionResponse{}, err
	}

	return executionResult, nil
}

// LibwasmvmVersion returns the version of the loaded library
// at runtime. This can be used for debugging to verify the loaded version
// matches the expected version.
func LibwasmvmVersion() (string, error) {
	return api.LibwasmvmVersion()
}<|MERGE_RESOLUTION|>--- conflicted
+++ resolved
@@ -15,11 +15,7 @@
 // TransactionContext contains information about block timestamp, coinbase address, block gas limit, etc.
 type TransactionContext = ffi.TransactionContext
 
-<<<<<<< HEAD
-// Transaction data contains data which is necessary to handle the transaction
-=======
 // TransactionData contains data which is necessary to handle the transaction
->>>>>>> af21d8db
 type TransactionData = ffi.TransactionData
 
 // Export protobuf messages for FFI
@@ -61,18 +57,11 @@
 
 type HandleTransactionResponse = ffi.HandleTransactionResponse
 
-<<<<<<< HEAD
-// Call handles incoming call to a smart contract or transfer of value
-func Call(
-	querier types.DataQuerier,
-	from, to, data, value []byte,
-	accessList ethtypes.AccessList,
-=======
 // Call handles incoming transaction data to transfer value or call some contract
 func Call(
 	querier types.Connector,
 	from, to, data, value []byte,
->>>>>>> af21d8db
+	accessList ethtypes.AccessList,
 	gasLimit uint64,
 	txContext *TransactionContext,
 	commit bool,
@@ -85,18 +74,11 @@
 	return executionResult, nil
 }
 
-<<<<<<< HEAD
-// Create handles incoming request for creation of a new contract
-func Create(
-	querier types.DataQuerier,
-	from, data, value []byte,
-	accessList ethtypes.AccessList,
-=======
 // Create handles incoming transaction data and creates a new smart contract
 func Create(
 	querier types.Connector,
 	from, data, value []byte,
->>>>>>> af21d8db
+	accessList ethtypes.AccessList,
 	gasLimit uint64,
 	txContext *TransactionContext,
 	commit bool,
