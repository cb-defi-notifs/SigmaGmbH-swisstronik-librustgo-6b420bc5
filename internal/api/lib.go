package api

// #include <stdlib.h>
// #include "bindings.h"
import "C"

import (
	"fmt"
<<<<<<< HEAD
	ethcommon "github.com/ethereum/go-ethereum/common"
	"google.golang.org/protobuf/proto"
	"log"
	"runtime"
	"syscall"

	ffi "github.com/SigmaGmbH/librustgo/go_protobuf_gen"
	"github.com/SigmaGmbH/librustgo/types"
	ethtypes "github.com/ethereum/go-ethereum/core/types"
=======
	ffi "github.com/SigmaGmbH/librustgo/go_protobuf_gen"
	types "github.com/SigmaGmbH/librustgo/types"
	"google.golang.org/protobuf/proto"
	"log"
	"runtime"
>>>>>>> af21d8db
)

// Value types
type (
	cint   = C.int
	cbool  = C.bool
	cusize = C.size_t
	cu8    = C.uint8_t
	cu32   = C.uint32_t
	cu64   = C.uint64_t
	ci8    = C.int8_t
	ci32   = C.int32_t
	ci64   = C.int64_t
)

// Pointers
type cu8_ptr = *C.uint8_t

// Connector is our custom connector
type Connector = types.Connector

<<<<<<< HEAD
// Call handles incoming call to a smart contract or transfer of value
func Call(
	querier DataQuerier,
	from, to, data, value []byte,
	accessList ethtypes.AccessList,
=======
// Call handles incoming call to contract or transfer of value
func Call(
	connector Connector,
	from, to, data, value []byte,
>>>>>>> af21d8db
	gasLimit uint64,
	txContext *ffi.TransactionContext,
	commit bool,
) (*ffi.HandleTransactionResponse, error) {
	// Construct mocked querier
	c := buildConnector(connector)

	// Create protobuf-encoded transaction data
	params := &ffi.SGXVMCallParams{
<<<<<<< HEAD
		From:       from,
		To:         to,
		Data:       data,
		GasLimit:   gasLimit,
		Value:      value,
		AccessList: convertAccessList(accessList),
		Commit:     commit,
=======
		From:     from,
		To:       to,
		Value:    value,
		GasLimit: gasLimit,
		Data:     data,
		Commit:   commit,
>>>>>>> af21d8db
	}

	// Create protobuf encoded request
	req := ffi.FFIRequest{Req: &ffi.FFIRequest_CallRequest{
		CallRequest: &ffi.SGXVMCallRequest{
			Params:  params,
			Context: txContext,
		},
	}}
	reqBytes, err := proto.Marshal(&req)
	if err != nil {
		log.Fatalln("Failed to encode req:", err)
	}

	// Pass request to Rust
	d := makeView(reqBytes)
	defer runtime.KeepAlive(reqBytes)

	errmsg := newUnmanagedVector(nil)
	ptr, err := C.make_pb_request(c, d, &errmsg)
	if err != nil {
		return &ffi.HandleTransactionResponse{}, errorWithMessage(err, errmsg)
	}

	// Recover returned value
	executionResult := copyAndDestroyUnmanagedVector(ptr)
	response := ffi.HandleTransactionResponse{}
	if err := proto.Unmarshal(executionResult, &response); err != nil {
		log.Fatalln("Failed to decode execution result:", err)
	}

	return &response, nil
}

<<<<<<< HEAD
// Create handles incoming request for creation of a new contract
func Create(
	querier DataQuerier,
	from, data, value []byte,
	accessList ethtypes.AccessList,
=======
// Create handles incoming request for creation of new contract
func Create(
	connector Connector,
	from, data, value []byte,
>>>>>>> af21d8db
	gasLimit uint64,
	txContext *ffi.TransactionContext,
	commit bool,
) (*ffi.HandleTransactionResponse, error) {
	// Construct mocked querier
	c := buildConnector(connector)

	// Create protobuf-encoded transaction data
	params := &ffi.SGXVMCreateParams{
<<<<<<< HEAD
		From:       from,
		Data:       data,
		GasLimit:   gasLimit,
		Value:      value,
		AccessList: convertAccessList(accessList),
		Commit:     commit,
=======
		From:     from,
		Value:    value,
		GasLimit: gasLimit,
		Data:     data,
		Commit:   commit,
>>>>>>> af21d8db
	}

	// Create protobuf encoded request
	req := ffi.FFIRequest{Req: &ffi.FFIRequest_CreateRequest{
		CreateRequest: &ffi.SGXVMCreateRequest{
			Params:  params,
			Context: txContext,
		},
	}}
	reqBytes, err := proto.Marshal(&req)
	if err != nil {
		log.Fatalln("Failed to encode req:", err)
	}

	// Pass request to Rust
	d := makeView(reqBytes)
	defer runtime.KeepAlive(reqBytes)

	errmsg := newUnmanagedVector(nil)
	ptr, err := C.make_pb_request(c, d, &errmsg)
	if err != nil {
		return &ffi.HandleTransactionResponse{}, errorWithMessage(err, errmsg)
	}

	// Recover returned value
	executionResult := copyAndDestroyUnmanagedVector(ptr)
	response := ffi.HandleTransactionResponse{}
	if err := proto.Unmarshal(executionResult, &response); err != nil {
		log.Fatalln("Failed to decode execution result:", err)
	}

	return &response, nil
}

// Converts AccessList type from ethtypes to protobuf-compatible type
func convertAccessList(accessList ethtypes.AccessList) []*ffi.AccessListItem {
	var converted []*ffi.AccessListItem
	for _, item := range accessList {
		accessListItem := &ffi.AccessListItem{
			StorageSlot: convertAccessListStorageSlots(item.StorageKeys),
			Address:     item.Address.Bytes(),
		}

		converted = append(converted, accessListItem)
	}
	return converted
}

// Converts storage slots of access list in [][]byte format
func convertAccessListStorageSlots(slots []ethcommon.Hash) [][]byte {
	var converted [][]byte
	for _, slot := range slots {
		converted = append(converted, slot.Bytes())
	}
	return converted
}

/**** To error module ***/

func errorWithMessage(err error, b C.UnmanagedVector) error {
	// this checks for out of gas as a special case
	//if errno, ok := err.(syscall.Errno); ok && int(errno) == 2 {
	//	return types.OutOfGasError{}
	//}
	msg := copyAndDestroyUnmanagedVector(b)
	if msg == nil {
		return err
	}
	return fmt.Errorf("%s", string(msg))
}<|MERGE_RESOLUTION|>--- conflicted
+++ resolved
@@ -6,23 +6,14 @@
 
 import (
 	"fmt"
-<<<<<<< HEAD
 	ethcommon "github.com/ethereum/go-ethereum/common"
 	"google.golang.org/protobuf/proto"
 	"log"
 	"runtime"
-	"syscall"
 
 	ffi "github.com/SigmaGmbH/librustgo/go_protobuf_gen"
 	"github.com/SigmaGmbH/librustgo/types"
 	ethtypes "github.com/ethereum/go-ethereum/core/types"
-=======
-	ffi "github.com/SigmaGmbH/librustgo/go_protobuf_gen"
-	types "github.com/SigmaGmbH/librustgo/types"
-	"google.golang.org/protobuf/proto"
-	"log"
-	"runtime"
->>>>>>> af21d8db
 )
 
 // Value types
@@ -44,18 +35,11 @@
 // Connector is our custom connector
 type Connector = types.Connector
 
-<<<<<<< HEAD
-// Call handles incoming call to a smart contract or transfer of value
-func Call(
-	querier DataQuerier,
-	from, to, data, value []byte,
-	accessList ethtypes.AccessList,
-=======
 // Call handles incoming call to contract or transfer of value
 func Call(
 	connector Connector,
 	from, to, data, value []byte,
->>>>>>> af21d8db
+	accessList ethtypes.AccessList,
 	gasLimit uint64,
 	txContext *ffi.TransactionContext,
 	commit bool,
@@ -65,7 +49,6 @@
 
 	// Create protobuf-encoded transaction data
 	params := &ffi.SGXVMCallParams{
-<<<<<<< HEAD
 		From:       from,
 		To:         to,
 		Data:       data,
@@ -73,14 +56,6 @@
 		Value:      value,
 		AccessList: convertAccessList(accessList),
 		Commit:     commit,
-=======
-		From:     from,
-		To:       to,
-		Value:    value,
-		GasLimit: gasLimit,
-		Data:     data,
-		Commit:   commit,
->>>>>>> af21d8db
 	}
 
 	// Create protobuf encoded request
@@ -115,18 +90,11 @@
 	return &response, nil
 }
 
-<<<<<<< HEAD
-// Create handles incoming request for creation of a new contract
-func Create(
-	querier DataQuerier,
-	from, data, value []byte,
-	accessList ethtypes.AccessList,
-=======
 // Create handles incoming request for creation of new contract
 func Create(
 	connector Connector,
 	from, data, value []byte,
->>>>>>> af21d8db
+	accessList ethtypes.AccessList,
 	gasLimit uint64,
 	txContext *ffi.TransactionContext,
 	commit bool,
@@ -136,20 +104,12 @@
 
 	// Create protobuf-encoded transaction data
 	params := &ffi.SGXVMCreateParams{
-<<<<<<< HEAD
 		From:       from,
 		Data:       data,
 		GasLimit:   gasLimit,
 		Value:      value,
 		AccessList: convertAccessList(accessList),
 		Commit:     commit,
-=======
-		From:     from,
-		Value:    value,
-		GasLimit: gasLimit,
-		Data:     data,
-		Commit:   commit,
->>>>>>> af21d8db
 	}
 
 	// Create protobuf encoded request
@@ -210,10 +170,6 @@
 /**** To error module ***/
 
 func errorWithMessage(err error, b C.UnmanagedVector) error {
-	// this checks for out of gas as a special case
-	//if errno, ok := err.(syscall.Errno); ok && int(errno) == 2 {
-	//	return types.OutOfGasError{}
-	//}
 	msg := copyAndDestroyUnmanagedVector(b)
 	if msg == nil {
 		return err
