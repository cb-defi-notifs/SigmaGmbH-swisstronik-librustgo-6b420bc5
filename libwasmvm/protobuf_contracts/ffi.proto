--- conflicted
+++ resolved
@@ -121,8 +121,6 @@
 
 message QueryRemoveStorageCellResponse {}
 
-<<<<<<< HEAD
-=======
 message QueryRemoveStorage {
   bytes address = 1;
 }
@@ -152,7 +150,6 @@
 
 
 
->>>>>>> 40e59cdb
 message CosmosRequest {
   oneof req {
     QueryGetAccount getAccount = 1;
@@ -163,39 +160,34 @@
     QueryInsertAccountCode insertAccountCode = 6;
     QueryInsertStorageCell insertStorageCell = 7;
     QueryRemove remove = 8;
-<<<<<<< HEAD
     QueryRemoveStorageCell removeStorageCell = 9;
-=======
-    QueryRemoveAccountCode removeAccountCode = 9;
-    QueryRemoveStorageCell removeStorageCell = 10;
-    QueryRemoveStorage removeStorage = 11;
-    QueryBlockHash blockHash = 12;
-    QueryBlockNumber blockNumber = 13;
-    QueryBlockTimestamp blockTimestamp = 14;
-    QueryChainId chainId = 15;
+    QueryRemoveStorage removeStorage = 10;
+    QueryBlockHash blockHash = 11;
+    QueryBlockNumber blockNumber = 12;
+    QueryBlockTimestamp blockTimestamp = 13;
+    QueryChainId chainId = 14;
   }
 }
 
-message CosmosResponse {
-  oneof res {
-    QueryGetAccountResponse getAccountResponse = 1;
-    QueryInsertAccountResponse insertAccountResponse = 2;
-    QueryContainsKeyResponse containsKeyResponse = 3;
-    QueryGetAccountCodeResponse accountCodeResponse = 4;
-    QueryGetAccountStorageCellResponse storageCellResponse = 5;
-    QueryInsertAccountCodeResponse insertCodeResponse = 6;
-    QueryInsertStorageCellResponse insertStorageCellResponse = 7;
-    QueryRemoveResponse removeResponse = 8;
-    QueryRemoveAccountCode removeAccountCodeResponse = 9;
-    QueryRemoveStorageCellResponse removeStorageCellResponse = 10;
-    QueryRemoveStorageResponse removeStorageResponse = 11;
-    QueryBlockHashResponse blockHashResponse = 12;
-    QueryBlockNumberResponse blockNumberResponse = 13;
-    QueryBlockTimestampResponse blockTimestampResponse = 14;
-    QueryChainIdResponse chainIdResponse = 15;
->>>>>>> 40e59cdb
-  }
-}
+// message CosmosResponse {
+//   oneof res {
+//     QueryGetAccountResponse getAccountResponse = 1;
+//     QueryInsertAccountResponse insertAccountResponse = 2;
+//     QueryContainsKeyResponse containsKeyResponse = 3;
+//     QueryGetAccountCodeResponse accountCodeResponse = 4;
+//     QueryGetAccountStorageCellResponse storageCellResponse = 5;
+//     QueryInsertAccountCodeResponse insertCodeResponse = 6;
+//     QueryInsertStorageCellResponse insertStorageCellResponse = 7;
+//     QueryRemoveResponse removeResponse = 8;
+//     QueryRemoveAccountCode removeAccountCodeResponse = 9;
+//     QueryRemoveStorageCellResponse removeStorageCellResponse = 10;
+//     QueryRemoveStorageResponse removeStorageResponse = 11;
+//     QueryBlockHashResponse blockHashResponse = 12;
+//     QueryBlockNumberResponse blockNumberResponse = 13;
+//     QueryBlockTimestampResponse blockTimestampResponse = 14;
+//     QueryChainIdResponse chainIdResponse = 15;
+//   }
+// }
 
 message FFIRequest {
   oneof req {
