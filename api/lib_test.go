package api

import (
	"encoding/json"
	"fmt"
	"io/ioutil"
	"os"
	"testing"
	"time"

	"github.com/stretchr/testify/assert"
	"github.com/stretchr/testify/require"

	"github.com/CosmWasm/go-cosmwasm/types"
)

const DEFAULT_FEATURES = "staking"

func TestInitAndReleaseCache(t *testing.T) {
	dataDir := "/foo"
	_, err := InitCache(dataDir, DEFAULT_FEATURES, 3)
	require.Error(t, err)

	tmpdir, err := ioutil.TempDir("", "go-cosmwasm")
	require.NoError(t, err)
	defer os.RemoveAll(tmpdir)

	cache, err := InitCache(tmpdir, DEFAULT_FEATURES, 3)
	require.NoError(t, err)
	ReleaseCache(cache)
}

func withCache(t *testing.T) (Cache, func()) {
	tmpdir, err := ioutil.TempDir("", "go-cosmwasm")
	require.NoError(t, err)
	cache, err := InitCache(tmpdir, DEFAULT_FEATURES, 3)
	require.NoError(t, err)

	cleanup := func() {
		os.RemoveAll(tmpdir)
		ReleaseCache(cache)
	}
	return cache, cleanup
}

func TestCreateAndGet(t *testing.T) {
	cache, cleanup := withCache(t)
	defer cleanup()

	wasm, err := ioutil.ReadFile("./testdata/hackatom.wasm")
	require.NoError(t, err)

	id, err := Create(cache, wasm)
	require.NoError(t, err)

	code, err := GetCode(cache, id)
	require.NoError(t, err)
	require.Equal(t, wasm, code)
}

func TestCreateFailsWithBadData(t *testing.T) {
	cache, cleanup := withCache(t)
	defer cleanup()

	wasm := []byte("some invalid data")
	_, err := Create(cache, wasm)
	require.Error(t, err)
}

const mockContractAddr = "contract"

func mockEnv(sender []byte) types.Env {
	return types.Env{
		Block: types.BlockInfo{
			Height:  123,
			Time:    1578939743,
			ChainID: "foobar",
		},
		Message: types.MessageInfo{
			Sender: sender,
			SentFunds: []types.Coin{{
				Denom:  "ATOM",
				Amount: "100",
			}},
		},
		Contract: types.ContractInfo{
			Address: binaryAddr(mockContractAddr),
		},
	}
}

func binaryAddr(human string) []byte {
	res := make([]byte, 32)
	copy(res, []byte(human))
	return res
}

func TestInstantiate(t *testing.T) {
	cache, cleanup := withCache(t)
	defer cleanup()

	// create contract
	wasm, err := ioutil.ReadFile("./testdata/hackatom.wasm")
	require.NoError(t, err)
	id, err := Create(cache, wasm)
	require.NoError(t, err)

	gasMeter := NewMockGasMeter(100000000)
	// instantiate it with this store
	store := NewLookup()
	api := NewMockAPI()
	querier := DefaultQuerier(mockContractAddr, types.Coins{types.NewCoin(100, "ATOM")})
	params, err := json.Marshal(mockEnv(binaryAddr("creator")))
	require.NoError(t, err)
	msg := []byte(`{"verifier": "fred", "beneficiary": "bob"}`)

	res, cost, err := Instantiate(cache, id, params, msg, gasMeter, store, api, querier, 100000000)
	require.NoError(t, err)
	requireOkResponse(t, res, 0)
	assert.Equal(t, uint64(0x11f45), cost)

	var resp types.CosmosResponse
	err = json.Unmarshal(res, &resp)
	require.NoError(t, err)
	require.Nil(t, resp.Err)
	require.Equal(t, 0, len(resp.Ok.Messages))
}

func TestHandle(t *testing.T) {
	cache, cleanup := withCache(t)
	defer cleanup()
	id := createTestContract(t, cache)

	gasMeter1 := NewMockGasMeter(100000000)
	// instantiate it with this store
	store := NewLookup()
	api := NewMockAPI()
	balance := types.Coins{types.NewCoin(250, "ATOM")}
	querier := DefaultQuerier(mockContractAddr, balance)
	params, err := json.Marshal(mockEnv(binaryAddr("creator")))
	require.NoError(t, err)

	msg := []byte(`{"verifier": "fred", "beneficiary": "bob"}`)

	start := time.Now()
	res, cost, err := Instantiate(cache, id, params, msg, gasMeter1, store, api, querier, 100000000)
	diff := time.Now().Sub(start)
	require.NoError(t, err)
	requireOkResponse(t, res, 0)
	assert.Equal(t, uint64(0x11f45), cost)
	fmt.Printf("Time (%d gas): %s\n", 0xbb66, diff)

	// execute with the same store
	gasMeter2 := NewMockGasMeter(100000000)
	params, err = json.Marshal(mockEnv(binaryAddr("fred")))
	require.NoError(t, err)
	start = time.Now()
	res, cost, err = Handle(cache, id, params, []byte(`{"release":{}}`), gasMeter2, store, api, querier, 100000000)
	diff = time.Now().Sub(start)
	require.NoError(t, err)
<<<<<<< HEAD
	assert.Equal(t, uint64(0x1c22e), cost)
=======
	assert.Equal(t, uint64(0x1bd82), cost)
>>>>>>> 6f86b923
	fmt.Printf("Time (%d gas): %s\n", cost, diff)

	// make sure it read the balance properly and we got 250 atoms
	var resp types.CosmosResponse
	err = json.Unmarshal(res, &resp)
	require.NoError(t, err)
	require.Nil(t, resp.Err)
	require.Equal(t, 1, len(resp.Ok.Messages))
	dispatch := resp.Ok.Messages[0]
	require.NotNil(t, dispatch.Bank, "%#v", dispatch)
	require.NotNil(t, dispatch.Bank.Send, "%#v", dispatch)
	send := dispatch.Bank.Send
	assert.Equal(t, send.ToAddress, "bob")
	assert.Equal(t, send.FromAddress, mockContractAddr)
	assert.Equal(t, send.Amount, balance)
}

func TestMultipleInstances(t *testing.T) {
	cache, cleanup := withCache(t)
	defer cleanup()
	id := createTestContract(t, cache)

	// instance1 controlled by fred
	gasMeter1 := NewMockGasMeter(100000000)
	store1 := NewLookup()
	api := NewMockAPI()
	querier := DefaultQuerier(mockContractAddr, types.Coins{types.NewCoin(100, "ATOM")})
	params, err := json.Marshal(mockEnv(binaryAddr("regen")))
	require.NoError(t, err)
	msg := []byte(`{"verifier": "fred", "beneficiary": "bob"}`)
	res, cost, err := Instantiate(cache, id, params, msg, gasMeter1, store1, api, querier, 100000000)
	require.NoError(t, err)
	requireOkResponse(t, res, 0)
	assert.Equal(t, uint64(0x11f45), cost)

	// instance2 controlled by mary
	gasMeter2 := NewMockGasMeter(100000000)
	store2 := NewLookup()
	params, err = json.Marshal(mockEnv(binaryAddr("chorus")))
	require.NoError(t, err)
	msg = []byte(`{"verifier": "mary", "beneficiary": "sue"}`)
	res, cost, err = Instantiate(cache, id, params, msg, gasMeter2, store2, api, querier, 100000000)
	require.NoError(t, err)
	requireOkResponse(t, res, 0)
<<<<<<< HEAD
	assert.Equal(t, uint64(0x11f45), cost)

	// fail to execute store1 with mary
	resp := exec(t, cache, id, "mary", store1, api, querier, 0x119e2)
=======
	assert.Equal(t, uint64(0x11f8c), cost)

	// fail to execute store1 with mary
	resp := exec(t, cache, id, "mary", store1, api, querier, 0x11ab6)
>>>>>>> 6f86b923
	require.Equal(t, resp.Err, &types.StdError{
		Unauthorized: &types.Unauthorized{},
	})

	// succeed to execute store1 with fred
<<<<<<< HEAD
	resp = exec(t, cache, id, "fred", store1, api, querier, 0x1c22e)
=======
	resp = exec(t, cache, id, "fred", store1, api, querier, 0x1bd82)
>>>>>>> 6f86b923
	require.Nil(t, resp.Err, "%v", resp.Err)
	require.Equal(t, 1, len(resp.Ok.Messages))
	logs := resp.Ok.Log
	require.Equal(t, 2, len(logs))
	require.Equal(t, "destination", logs[1].Key)
	require.Equal(t, "bob", logs[1].Value)

	// succeed to execute store2 with mary
<<<<<<< HEAD
	resp = exec(t, cache, id, "mary", store2, api, querier, 0x1c22e)
=======
	resp = exec(t, cache, id, "mary", store2, api, querier, 0x1bd82)
>>>>>>> 6f86b923
	require.Nil(t, resp.Err)
	require.Equal(t, 1, len(resp.Ok.Messages))
	logs = resp.Ok.Log
	require.Equal(t, 2, len(logs))
	require.Equal(t, "destination", logs[1].Key)
	require.Equal(t, "sue", logs[1].Value)
}

func requireOkResponse(t *testing.T, res []byte, expectedMsgs int) {
	var resp types.CosmosResponse
	err := json.Unmarshal(res, &resp)
	require.NoError(t, err)
	require.Nil(t, resp.Err, "%v", resp.Err)
	require.Equal(t, expectedMsgs, len(resp.Ok.Messages))
}

func createTestContract(t *testing.T, cache Cache) []byte {
	return createContract(t, cache, "./testdata/hackatom.wasm")
}

func createQueueContract(t *testing.T, cache Cache) []byte {
	return createContract(t, cache, "./testdata/queue.wasm")
}

func createReflectContract(t *testing.T, cache Cache) []byte {
	return createContract(t, cache, "./testdata/reflect.wasm")
}

func createContract(t *testing.T, cache Cache, wasmFile string) []byte {
	wasm, err := ioutil.ReadFile(wasmFile)
	require.NoError(t, err)
	id, err := Create(cache, wasm)
	require.NoError(t, err)
	return id
}

// exec runs the handle tx with the given signer
func exec(t *testing.T, cache Cache, id []byte, signer string, store KVStore, api *GoAPI, querier Querier, gas uint64) types.CosmosResponse {
	gasMeter := NewMockGasMeter(100000000)
	params, err := json.Marshal(mockEnv(binaryAddr(signer)))
	require.NoError(t, err)
	res, cost, err := Handle(cache, id, params, []byte(`{"release":{}}`), gasMeter, store, api, querier, 100000000)
	require.NoError(t, err)
	assert.Equal(t, gas, cost)

	var resp types.CosmosResponse
	err = json.Unmarshal(res, &resp)
	require.NoError(t, err)
	return resp
}

func TestQuery(t *testing.T) {
	cache, cleanup := withCache(t)
	defer cleanup()
	id := createTestContract(t, cache)

	// set up contract
	gasMeter1 := NewMockGasMeter(100000000)
	store := NewLookup()
	api := NewMockAPI()
	querier := DefaultQuerier(mockContractAddr, types.Coins{types.NewCoin(100, "ATOM")})
	params, err := json.Marshal(mockEnv(binaryAddr("creator")))
	require.NoError(t, err)
	msg := []byte(`{"verifier": "fred", "beneficiary": "bob"}`)
	_, _, err = Instantiate(cache, id, params, msg, gasMeter1, store, api, querier, 100000000)
	require.NoError(t, err)

	// invalid query
	gasMeter2 := NewMockGasMeter(100000000)
	query := []byte(`{"Raw":{"val":"config"}}`)
	data, _, err := Query(cache, id, query, gasMeter2, store, api, querier, 100000000)
	require.NoError(t, err)
	var badResp types.QueryResponse
	err = json.Unmarshal(data, &badResp)
	require.NoError(t, err)
	require.Equal(t, badResp.Err, &types.StdError{
		ParseErr: &types.ParseErr{
			Target: "hackatom::contract::QueryMsg",
			Msg:    "unknown variant `Raw`, expected `verifier` or `other_balance`",
		},
	})

	// make a valid query
	gasMeter3 := NewMockGasMeter(100000000)
	query = []byte(`{"verifier":{}}`)
	data, _, err = Query(cache, id, query, gasMeter3, store, api, querier, 100000000)
	require.NoError(t, err)
	var qres types.QueryResponse
	err = json.Unmarshal(data, &qres)
	require.NoError(t, err)
	require.Nil(t, qres.Err, "%v", qres.Err)
	require.Equal(t, string(qres.Ok), `{"verifier":"fred"}`)
}

func TestQueueIterator(t *testing.T) {
	cache, cleanup := withCache(t)
	defer cleanup()
	id := createQueueContract(t, cache)

	gasMeter1 := NewMockGasMeter(100000000)
	// instantiate it with this store
	store := NewLookup()
	api := NewMockAPI()
	querier := DefaultQuerier(mockContractAddr, types.Coins{types.NewCoin(100, "ATOM")})
	params, err := json.Marshal(mockEnv(binaryAddr("creator")))
	require.NoError(t, err)
	msg := []byte(`{}`)

	res, _, err := Instantiate(cache, id, params, msg, gasMeter1, store, api, querier, 100000000)
	require.NoError(t, err)
	requireOkResponse(t, res, 0)

	// push 17
	gasMeter2 := NewMockGasMeter(100000000)
	push := []byte(`{"enqueue":{"value":17}}`)
	res, _, err = Handle(cache, id, params, push, gasMeter2, store, api, querier, 100000000)
	require.NoError(t, err)
	requireOkResponse(t, res, 0)
	// push 22
	gasMeter3 := NewMockGasMeter(100000000)
	push = []byte(`{"enqueue":{"value":22}}`)
	res, _, err = Handle(cache, id, params, push, gasMeter3, store, api, querier, 100000000)
	require.NoError(t, err)
	requireOkResponse(t, res, 0)

	// query the sum
	gasMeter4 := NewMockGasMeter(100000000)
	query := []byte(`{"sum":{}}`)
	data, _, err := Query(cache, id, query, gasMeter4, store, api, querier, 100000000)
	require.NoError(t, err)
	var qres types.QueryResponse
	err = json.Unmarshal(data, &qres)
	require.NoError(t, err)
	require.Nil(t, qres.Err, "%v", qres.Err)
	require.Equal(t, string(qres.Ok), `{"sum":39}`)

	// query reduce (multiple iterators at once)
	gasMeter5 := NewMockGasMeter(100000000)
	query = []byte(`{"reducer":{}}`)
	data, _, err = Query(cache, id, query, gasMeter5, store, api, querier, 100000000)
	require.NoError(t, err)
	var reduced types.QueryResponse
	err = json.Unmarshal(data, &reduced)
	require.NoError(t, err)
	require.Nil(t, reduced.Err, "%v", reduced.Err)
	require.Equal(t, string(reduced.Ok), `{"counters":[[17,22],[22,0]]}`)
}

func TestHackatomQuerier(t *testing.T) {
	cache, cleanup := withCache(t)
	defer cleanup()
	id := createTestContract(t, cache)

	// set up contract
	gasMeter := NewMockGasMeter(100000000)
	store := NewLookup()
	api := NewMockAPI()
	initBalance := types.Coins{types.NewCoin(1234, "ATOM"), types.NewCoin(65432, "ETH")}
	querier := DefaultQuerier("foobar", initBalance)

	// make a valid query to the other address
	query := []byte(`{"other_balance":{"address":"foobar"}}`)
	// TODO The query happens before the contract is initialized. How is this legal?
	data, _, err := Query(cache, id, query, gasMeter, store, api, querier, 100000000)
	require.NoError(t, err)
	var qres types.QueryResponse
	err = json.Unmarshal(data, &qres)
	require.NoError(t, err)
	require.Nil(t, qres.Err, "%v", qres.Err)
	var balances types.AllBalancesResponse
	err = json.Unmarshal(qres.Ok, &balances)
	require.Equal(t, balances.Amount, initBalance)
}

func TestCustomReflectQuerier(t *testing.T) {
	cache, cleanup := withCache(t)
	defer cleanup()
	id := createReflectContract(t, cache)

	// set up contract
	gasMeter := NewMockGasMeter(100000000)
	store := NewLookup()
	api := NewMockAPI()
	initBalance := types.Coins{types.NewCoin(1234, "ATOM")}
	querier := DefaultQuerier(mockContractAddr, initBalance)
	// we need this to handle the custom requests from the reflect contract
	querier.Custom = ReflectCustom{}

	// make a valid query to the other address
	query := []byte(`{"reflect_custom":{"text":"small Frys :)"}}`)
	data, _, err := Query(cache, id, query, gasMeter, store, api, querier, 100000000)
	require.NoError(t, err)
	var qres types.QueryResponse
	err = json.Unmarshal(data, &qres)
	require.NoError(t, err)
	require.Nil(t, qres.Err, "%v", qres.Err)

	var response CustomResponse
	err = json.Unmarshal(qres.Ok, &response)
	require.Equal(t, response.Msg, "SMALL FRYS :)")
}<|MERGE_RESOLUTION|>--- conflicted
+++ resolved
@@ -158,11 +158,7 @@
 	res, cost, err = Handle(cache, id, params, []byte(`{"release":{}}`), gasMeter2, store, api, querier, 100000000)
 	diff = time.Now().Sub(start)
 	require.NoError(t, err)
-<<<<<<< HEAD
 	assert.Equal(t, uint64(0x1c22e), cost)
-=======
-	assert.Equal(t, uint64(0x1bd82), cost)
->>>>>>> 6f86b923
 	fmt.Printf("Time (%d gas): %s\n", cost, diff)
 
 	// make sure it read the balance properly and we got 250 atoms
@@ -207,27 +203,16 @@
 	res, cost, err = Instantiate(cache, id, params, msg, gasMeter2, store2, api, querier, 100000000)
 	require.NoError(t, err)
 	requireOkResponse(t, res, 0)
-<<<<<<< HEAD
 	assert.Equal(t, uint64(0x11f45), cost)
 
 	// fail to execute store1 with mary
 	resp := exec(t, cache, id, "mary", store1, api, querier, 0x119e2)
-=======
-	assert.Equal(t, uint64(0x11f8c), cost)
-
-	// fail to execute store1 with mary
-	resp := exec(t, cache, id, "mary", store1, api, querier, 0x11ab6)
->>>>>>> 6f86b923
 	require.Equal(t, resp.Err, &types.StdError{
 		Unauthorized: &types.Unauthorized{},
 	})
 
 	// succeed to execute store1 with fred
-<<<<<<< HEAD
 	resp = exec(t, cache, id, "fred", store1, api, querier, 0x1c22e)
-=======
-	resp = exec(t, cache, id, "fred", store1, api, querier, 0x1bd82)
->>>>>>> 6f86b923
 	require.Nil(t, resp.Err, "%v", resp.Err)
 	require.Equal(t, 1, len(resp.Ok.Messages))
 	logs := resp.Ok.Log
@@ -236,11 +221,7 @@
 	require.Equal(t, "bob", logs[1].Value)
 
 	// succeed to execute store2 with mary
-<<<<<<< HEAD
 	resp = exec(t, cache, id, "mary", store2, api, querier, 0x1c22e)
-=======
-	resp = exec(t, cache, id, "mary", store2, api, querier, 0x1bd82)
->>>>>>> 6f86b923
 	require.Nil(t, resp.Err)
 	require.Equal(t, 1, len(resp.Ok.Messages))
 	logs = resp.Ok.Log
